--- conflicted
+++ resolved
@@ -83,11 +83,9 @@
     mask_unks: Optional[bool] = field(
         default=False, metadata={"help": "Whether to mask unknown tokens for cross entropy."}
     )
-<<<<<<< HEAD
     dump_prepared_dataset: Optional[str] = field(
         default=None, metadata={"help": "Path where to dump prepared datasets so they do not be created again."}
     )
-=======
     use_start_method_spawn: Optional[bool] = field(
         default=False, metadata={"help": "Whether multiprocessing should be started by spawn"}
     )
@@ -100,7 +98,6 @@
             multiprocess.set_start_method("spawn", force=True)
             self.dataloader_persistent_workers = True
             super().__post_init__()
->>>>>>> 29087cfe
 
 
 @dataclass
