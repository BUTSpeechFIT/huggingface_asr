"""Utilities for data loading and preprocessing."""
import json
import os
import re
<<<<<<< HEAD
import string
from typing import Dict, List, Union, Optional
=======
from typing import Dict, List, Optional, Tuple, Union
>>>>>>> 03a90bbc

import numpy as np
import torch.distributed
from datasets import (
    Audio,
    Dataset,
    DatasetDict,
    Value,
    concatenate_datasets,
    load_dataset,
    load_from_disk,
)
from transformers.utils import logging

from utilities.english_normalizer import EnglishNormalizer

logger = logging.get_logger("transformers")

whisper_normalizer = EnglishNormalizer()
special_tokens = [
    "([noise])",
    "([laughter])",
    "([vocalized noise])",
    "([hesitation])",
    "([breath])",
    "([cough])",
    "([silence])",
    "([noise])",
    "([pause])",
    "([skip])",
    "([sneeze])",
]

spec_tokens_mapping_gigaspeech = {"<COMMA>": ",", "<PERIOD>": ".", "<QUESTIONMARK>": "?", "<EXCLAMATIONMARK>": "!"}

tokens_escaped_regex = re.compile("|".join([r"\s" + re.escape(token) for token in special_tokens]))

MIN_INPUT_LEN = 0.1


def get_local_rank():
    if "LOCAL_RANK" in os.environ:
        return int(os.environ["LOCAL_RANK"])
    else:
        return torch.distributed.get_rank()


class DistributedContext:
    """Context manager for distributed training."""

    def __init__(self):
        """Initializes distributed context."""
        self.local_rank = None
        self.world_size = None

    def __enter__(self):
        """Initializes distributed context."""
        if torch.distributed.is_available() and torch.distributed.is_initialized():
            self.local_rank = get_local_rank()
            self.global_rank = torch.distributed.get_rank()
            self.world_size = torch.distributed.get_world_size()
        else:
            self.local_rank = 0
            self.global_rank = 0
            self.world_size = 1
        return self

    def __exit__(self, exc_type, exc_value, traceback):
        """Performs barrier synchronization."""
        if self.world_size > 1:
            torch.distributed.barrier()

    def wait_before(self):
        if self.world_size > 1:
            if self.local_rank > 0:
                logger.info(f"Rank {self.global_rank}: Waiting for main process to perform operation.")
                torch.distributed.barrier()

    def wait_after(self):
        if self.world_size > 1:
            if self.local_rank == 0:
                logger.info(f"Rank {self.local_rank}: Waiting for other processes to finish operation.")
                torch.distributed.barrier()


def distributed_process(dataset, process_by, **kwargs):
    """Performs distributed processing of dataset."""
    with DistributedContext() as context:
        context.wait_before()
        mapped_dataset = getattr(dataset, process_by)(**kwargs)
        context.wait_after()
    return mapped_dataset


"""

Text manipulation functions.

"""


def do_lower_case(example: str, label_column: str) -> Dict[str, str]:
    """Lower cases batch."""
    return {label_column: example.lower()}


def remove_punctuation(example: str, label_column: str) -> Dict[str, str]:
    """Removes punctuation."""
    return {label_column: re.sub(r"[!\"#$%&\'()*+,.\/\\:;<=>?@\[\]^_`{|}~]", "", example)}


def remove_multiple_whitespaces_and_strip(example: str, label_column: str) -> Dict[str, str]:
    """Removes multiple whitespaces from batch."""
    return {label_column: re.sub(r"\s+", " ", example).strip()}


def clean_special_tokens_english(example: str, label_column: str) -> Dict[str, str]:
    """Cleans special tokens from labels."""
    return {label_column: tokens_escaped_regex.sub("", example)}


def transforms_unfinished_words_to_unks(example: str, label_column: str) -> Dict[str, str]:
    """Transforms unfinished words to UNKs."""
    return {label_column: re.sub(r"\(?\w+-\)?", "([unk])", example)}


tedlium_contractions = [" 's", " 't", " 're", " 've", " 'm", " 'll", " 'd", " 'clock", " 'all"]


def fix_tedlium_apostrophes(example: str, label_column: str) -> Dict[str, str]:
    for contraction in tedlium_contractions:
        example = example.replace(contraction, contraction[1:])
    return {label_column: example.replace(r"\s+ '", r" '")}


def filter_empty_transcriptions(example: str) -> bool:
    """Filters out empty transcriptions."""
    return example != ""


def filter_tedlium_empty_labels(example: str) -> bool:
    """Filters out empty transcriptions."""
    return example != "ignore_time_segment_in_scoring"


def whisper_normalize_english(example: str, label_column: str) -> Dict[str, str]:
    """Normalizes text using adapted whisper normalizer."""
    return {label_column: whisper_normalizer(example)}


def map_gigaspeech_spec_tokens(example: str, label_column: str) -> Dict[str, str]:
    """Maps special tokens from GigaSpeech to common ones."""
    for token, replacement in spec_tokens_mapping_gigaspeech.items():
        example = example.replace(token, replacement)
    return {label_column: example}


"""

Audio manipulation functions.

"""


def audio_object_stripper(audio: Union[Dict, np.ndarray, List[float]], key="array"):
    """Strips audio object to numpy array."""
    audio_array = audio[key] if isinstance(audio, dict) and key in audio else audio
    trimmed = np.trim_zeros(audio_array)
    return trimmed


def split_long_segments_to_chunks_fun(
    audios: List[Dict],
    lens: List[float],
    audio_column: str,
    length_column_name: str,
    max_input_len: float,
    sampling_rate: int,
) -> Dict[str, List[List[float]]]:
    audio_encoder = Audio(sampling_rate=sampling_rate, mono=True)
    chunks = []
    lens_new = []
    for index, example_len in enumerate(lens):
        for i in range(0, len(audios[index]["array"]), int(max_input_len * sampling_rate)):
            new_chunk = audio_object_stripper(audios[index])[i : i + int(max_input_len * sampling_rate)]
            chunks.append(audio_encoder.encode_example({"array": new_chunk, "sampling_rate": sampling_rate}))
            lens_new.append(len(new_chunk) / sampling_rate)
    return {audio_column: chunks, length_column_name: lens_new}


def filter_sequences_in_range_batched(batch: List[float], max_input_len: float, min_input_len: float) -> List[bool]:
    """Filters out sequences form dataset which are in bounds."""
    arr = np.array(batch)
    return (arr <= max_input_len) & (arr >= min_input_len)


def filter_zero_length_audio_batched(lens: List[List[float]]) -> List[bool]:
    """Filters out sequences form dataset which are in bounds."""
    arr = np.array(lens)
    return arr != 0.0


<<<<<<< HEAD
def lcrm_batched(batch: List[str], label_column: str) -> Dict[str, List[str]]:
    """Removes punctuation (except apostrophes -- lcrm) from batch."""
    return {label_column: [example.translate(str.maketrans("", "", string.punctuation.replace("'", ""))) for example in batch]}


def remove_listed_chars_batched(batch: List[str], label_column: str, chars: str) -> Dict[str, List[str]]:
    """Removes characters specified in the 'chars' string from batch."""
    return {label_column: [example.translate(str.maketrans("", "", chars)) for example in batch]}


def remove_commas_stops_batched(batch: List[str], label_column: str) -> Dict[str, List[str]]:
    """Removes commas and full stops from batch."""
    return {label_column: [example.translate(str.maketrans("", "", ",.")) for example in batch]}


def remove_multiple_whitespaces_and_strip_batched(batch: List[str], label_column: str) -> Dict[str, List[str]]:
    """Removes multiple whitespaces from batch."""
    return {label_column: [re.sub(r"\s+", " ", example).strip() for example in batch]}
=======
def extract_lens_batched(audios: List[List[float]], len_column: str, sampling_rate: int) -> Dict[str, List[float]]:
    """Extracts audio lens from dataset."""
    lens = [len(audio_object_stripper(example)) / sampling_rate for example in audios]
    batch = {len_column: lens}
    return batch
>>>>>>> 03a90bbc


def prepare_dataset(
    dataset: DatasetDict,
    dataset_name: str,
    length_column_name: str,
    text_column_name: str,
    audio_column_name: str,
    preprocessing_num_workers: int,
    writer_batch_size: int,
    train_split: str,
    text_transformations: Optional[List[str]],
    split_long_segments_to_chunks: bool,
    sampling_rate: int,
    max_input_len: float,
    min_input_len: float,
<<<<<<< HEAD
    remove_commas_stops: bool = False,
    skip_audio_processing: bool = False,
    remove_listed_chars: Optional[str] = None,
    lcrm: bool = False,
) -> DatasetDict:
    """Preprocesses dataset."""
    if not skip_audio_processing:
        if length_column_name not in set().union(*dataset.column_names.values()) or "kaldi_dataset" in dataset_name:
            logger.info(f"Extracting audio lens.")
            dataset = dataset.map(
                extract_lens_batched,
                num_proc=preprocessing_num_workers,
                input_columns=[audio_column_name],
                batched=True,
                writer_batch_size=writer_batch_size,
                fn_kwargs={"sampling_rate": sampling_rate, "len_column": length_column_name},
            )

        if train_split is not None:
            logger.info(f"Filtering out too long and too short sequences from dataset.")
            dataset[train_split] = dataset[train_split].filter(
                filter_sequences_in_range_batched,
                batched=True,
                input_columns=[length_column_name],
                num_proc=preprocessing_num_workers,
                writer_batch_size=writer_batch_size,
                fn_kwargs={"max_input_len": max_input_len, "min_input_len": min_input_len},
            )

    if do_lower_case:
        logger.info(f"Lower casing dataset.")
        dataset = dataset.map(
            do_lower_case_batched,
            input_columns=[text_column_name],
            batched=True,
            num_proc=preprocessing_num_workers,
            writer_batch_size=writer_batch_size,
            fn_kwargs={"label_column": text_column_name},
        )

    if remove_punctuation:
        logger.info(f"Removing punctuation from dataset.")
        dataset = dataset.map(
            remove_punctuation_batched,
            input_columns=[text_column_name],
            batched=True,
            num_proc=preprocessing_num_workers,
            writer_batch_size=writer_batch_size,
            fn_kwargs={"label_column": text_column_name},
        )

    if lcrm:
        logger.info(f"Removing punctuation (except apostrophes -- lcrm) from dataset.")
        dataset = dataset.map(
            lcrm_batched,
            input_columns=[text_column_name],
=======
    reshuffle_at_start: bool,
) -> DatasetDict:
    """Preprocesses dataset."""
    if reshuffle_at_start:
        with DistributedContext() as context:
            context.wait_before()
            dataset = dataset.shuffle(seed=42)
            context.wait_after()

    if audio_column_name is not None and split_long_segments_to_chunks:
        if length_column_name is not None and length_column_name not in set().union(*dataset.column_names.values()):
            dataset = distributed_process(
                dataset,
                process_by="map",
                function=extract_lens_batched,
                num_proc=preprocessing_num_workers,
                input_columns=[audio_column_name],
                batched=True,
                batch_size=writer_batch_size // 4,
                writer_batch_size=writer_batch_size,
                fn_kwargs={"sampling_rate": sampling_rate, "len_column": length_column_name},
                desc="Extracting audio lens",
            )
        dataset = distributed_process(
            dataset,
            process_by="map",
            function=split_long_segments_to_chunks_fun,
            num_proc=preprocessing_num_workers,
            input_columns=[audio_column_name, length_column_name],
>>>>>>> 03a90bbc
            batched=True,
            batch_size=writer_batch_size // 4,
            remove_columns=dataset.column_names[train_split],
            writer_batch_size=writer_batch_size,
            fn_kwargs={
                "audio_column": audio_column_name,
                "length_column_name": length_column_name,
                "max_input_len": max_input_len,
                "sampling_rate": sampling_rate,
            },
            desc=f"Splitting segments to chunks of size {max_input_len}s",
        )

<<<<<<< HEAD
    if remove_listed_chars:
        logger.info(f"Removing specified characters from dataset.")
        dataset = dataset.map(
            remove_listed_chars_batched,
            input_columns=[text_column_name],
            batched=True,
            num_proc=preprocessing_num_workers,
            writer_batch_size=writer_batch_size,
            fn_kwargs={"label_column": text_column_name, "chars": remove_listed_chars},
        )

    if remove_commas_stops:
        logger.info(f"Removing commas and full stops from dataset.")
        dataset = dataset.map(
            remove_commas_stops_batched,
            input_columns=[text_column_name],
            batched=True,
=======
    # 1. Preprocess audio columns
    if (
        length_column_name is not None
        and length_column_name not in set().union(*dataset.column_names.values())
        or "kaldi_dataset" in dataset_name
    ):
        dataset = distributed_process(
            dataset,
            process_by="map",
            function=extract_lens_batched,
>>>>>>> 03a90bbc
            num_proc=preprocessing_num_workers,
            input_columns=[audio_column_name],
            batched=True,
            batch_size=writer_batch_size // 4,
            writer_batch_size=writer_batch_size,
            fn_kwargs={"sampling_rate": sampling_rate, "len_column": length_column_name},
            desc="Extracting audio lens",
        )

    if length_column_name is not None and train_split is not None:
        dataset[train_split] = distributed_process(
            dataset[train_split],
            process_by="filter",
            function=filter_sequences_in_range_batched,
            batched=True,
            input_columns=[length_column_name],
            num_proc=preprocessing_num_workers,
            writer_batch_size=writer_batch_size,
            fn_kwargs={"max_input_len": max_input_len, "min_input_len": min_input_len},
            desc="Filtering out too long and too short sequences",
        )

    # 2. Preprocess label columns
    if text_column_name is not None and text_transformations is not None:
        for transformation_name in text_transformations:
            if transformation_name.startswith("filter_"):
                process_by = "filter"
                fn_kwargs = {}
            else:
                process_by = "map"
                fn_kwargs = {"label_column": text_column_name}
            if transformation_name.endswith("_train"):
                if train_split is not None:
                    transformation = globals()[re.sub("_train", "", transformation_name)]
                    dataset[train_split] = distributed_process(
                        dataset[train_split],
                        process_by=process_by,
                        function=transformation,
                        input_columns=[text_column_name],
                        num_proc=preprocessing_num_workers,
                        writer_batch_size=writer_batch_size,
                        fn_kwargs=fn_kwargs,
                        desc=f"Applying {transformation_name} transformation",
                    )
            else:
                transformation = globals()[transformation_name]
                dataset = distributed_process(
                    dataset,
                    process_by=process_by,
                    function=transformation,
                    input_columns=[text_column_name],
                    num_proc=preprocessing_num_workers,
                    writer_batch_size=writer_batch_size,
                    fn_kwargs=fn_kwargs,
                    desc=f"Applying {transformation_name} transformation",
                )

    logger.info("Casting audio column to Audio, and length column to float32")
    feature_types = dataset[list(dataset.keys())[0]].features
    if audio_column_name is not None:
        feature_types[audio_column_name] = Audio(sampling_rate=sampling_rate)
    if length_column_name is not None:
        feature_types[length_column_name] = Value(dtype="float32")
    for split in dataset:
        dataset[split] = distributed_process(
            dataset[split],
            process_by="cast",
            writer_batch_size=writer_batch_size,
            num_proc=preprocessing_num_workers,
            features=feature_types,
        )

<<<<<<< HEAD
    logger.info("Striping and removing multiple spaces.")
    dataset = dataset.map(
        remove_multiple_whitespaces_and_strip_batched,
        input_columns=[text_column_name],
        batched=True,
        num_proc=preprocessing_num_workers,
        writer_batch_size=writer_batch_size,
        fn_kwargs={"label_column": text_column_name},
    )

    if not skip_audio_processing:
        logger.info("Casting audio column to Audio.")
        dataset = dataset.cast_column(audio_column_name, Audio(sampling_rate=sampling_rate))
        dataset = dataset.cast_column(length_column_name, Value(dtype="float32"))
=======
>>>>>>> 03a90bbc
    logger.info(str(dataset))
    return dataset


def merge_splits(dataset: DatasetDict, splits_to_merge: List[str], new_name: str) -> DatasetDict:
    """Merge splits of the provided dataset."""
    if len(splits_to_merge) > 1:
        dataset[new_name] = concatenate_datasets([dataset[split] for split in splits_to_merge])
        for split in splits_to_merge:
            if split != new_name:
                del dataset[split]
    if len(splits_to_merge) == 1 and splits_to_merge[0] != new_name:
        dataset[new_name] = dataset[splits_to_merge[0]]
        del dataset[splits_to_merge[0]]
    return dataset


def join_datasets(
    dataset1: DatasetDict,
    dataset2: DatasetDict,
    test_splits: List[str],
    local_dataset_prefix: str,
    train_split: str,
    validation_split: str,
) -> DatasetDict:
    """Add local datasets to the global dataset."""
    if train_split is not None:
        if train_split in dataset1:
            dataset1[train_split] = concatenate_datasets([dataset1[train_split], dataset2[train_split]])
        else:
            dataset1[train_split] = dataset2[train_split]
    if validation_split is not None:
        if validation_split in dataset1:
            dataset1[validation_split] = concatenate_datasets([dataset1[validation_split], dataset2[validation_split]])
        else:
            dataset1[validation_split] = dataset2[validation_split]
    for split in test_splits:
        dataset1[local_dataset_prefix.split("/")[-1] + "_" + split] = dataset2[split]
    return dataset1


def load_multiple_datasets(
    config_path: str,
    num_proc: int,
    writer_batch_size: int,
    sampling_rate: int,
    max_input_len: float,
    min_input_len: float,
    global_len_column: str,
    global_text_column: str,
    global_audio_column: str,
    global_train_split: str,
    global_validation_split: str,
    split_long_segments_to_chunks: bool,
) -> DatasetDict:
    """Loads multiple datasets, preprocess them and join to single dataset instance."""
    with open(config_path) as config_handle:
        config_dict = json.load(config_handle)
    dataset_merged = DatasetDict()
    for dataset_config in config_dict:
        logger.info(f"Loading dataset {dataset_config['dataset_name']} {dataset_config['dataset_id']}")
        with DistributedContext() as context:
            context.wait_before()
            if dataset_config["load_from_disk"]:
                dataset = load_from_disk(
                    dataset_config["dataset_name"],
                    keep_in_memory=False,
                    **dataset_config["additional_args"],
                )

            else:
                dataset = load_dataset(
                    dataset_config["dataset_name"],
                    keep_in_memory=False,
                    writer_batch_size=writer_batch_size,
                    num_proc=num_proc,
                    **dataset_config["additional_args"],
                )
            context.wait_after()
        new_train_split_name = global_train_split if len(dataset_config["train_splits"]) > 0 else None
        new_dev_split_name = global_validation_split if len(dataset_config["validation_splits"]) > 0 else None
        dataset = merge_splits(dataset, dataset_config["train_splits"], new_train_split_name)
        dataset = merge_splits(dataset, dataset_config["validation_splits"], new_dev_split_name)

        # Remove unused splits
        for split in list(dataset.keys()):
            if split not in dataset_config["test_splits"] + [new_train_split_name, new_dev_split_name]:
                del dataset[split]

        logger.info(f"Preprocessing dataset {dataset_config['dataset_name']}")
        dataset_processed = prepare_dataset(
            dataset=dataset,
            dataset_name=dataset_config["dataset_name"],
            length_column_name=dataset_config.get("length_column_name"),
            text_column_name=dataset_config.get("text_column_name"),
            audio_column_name=dataset_config.get("audio_column_name"),
            preprocessing_num_workers=num_proc,
            writer_batch_size=writer_batch_size,
            train_split=new_train_split_name,
            text_transformations=dataset_config.get("text_transformations"),
            sampling_rate=sampling_rate,
            max_input_len=max_input_len,
            min_input_len=min_input_len,
            split_long_segments_to_chunks=split_long_segments_to_chunks,
            reshuffle_at_start=dataset_config.get("reshuffle_at_start", False),
        )

        for column, global_column in [
            ("length_column_name", global_len_column),
            ("text_column_name", global_text_column),
            ("audio_column_name", global_audio_column),
        ]:
            if dataset_config.get(column) is not None and dataset_config.get(column) != global_column:
                dataset_processed = dataset_processed.rename_column(dataset_config.get(column), global_column)

        dataset_local = dataset_processed.remove_columns(
            list(
                set()
                .union(*dataset_processed.column_names.values())
                .difference([global_len_column, global_text_column, global_audio_column])
            )
        )
        dataset_merged = join_datasets(
            dataset_merged,
            dataset_local,
            dataset_config["test_splits"],
            dataset_config["dataset_id"],
            new_train_split_name,
            new_dev_split_name,
        )
    return dataset_merged


def get_eval_split(
    dataset: DatasetDict,
    train_split_name: str,
    validation_split_name: str,
    data_slice_str: str,
    cut_validation_from_train: bool,
    seed: Optional[int],
) -> Dataset:
    if cut_validation_from_train:
        if validation_split_name in dataset:
            raise ValueError(
                "Cannot use cut_validation_from_train and validation_split that exist in the dataset at the same time."
            )
        if data_slice_str is not None:
            train_split = dataset[train_split_name]
            data_slice = extract_num_samples(train_split, data_slice_str)
            new_splits = train_split.train_test_split(test_size=data_slice, shuffle=True, seed=seed)
            dataset[train_split_name] = new_splits["train"]
            dataset[validation_split_name + data_slice_str] = new_splits["test"]
            return new_splits["test"]
        else:
            raise ValueError("Cannot use cut_validation_from_train without specifying data_slice.")
    elif train_split_name == validation_split_name:
        raise ValueError("Cannot use the same split for training and validation.")
    else:
        validation_split = dataset[validation_split_name]
        if data_slice_str is not None:
            data_slice = extract_num_samples(validation_split, data_slice_str)
            training_eval_dataset = validation_split.shuffle(seed=seed).select(range(data_slice))
            dataset[validation_split_name + data_slice_str] = training_eval_dataset
            return training_eval_dataset
        else:
            return validation_split


def get_dataset(
    datasets_creation_config_path: str,
    dataset_name: str,
    dataset_config: str,
    preprocessing_num_workers: int,
    writer_batch_size: int,
    sampling_rate: int,
    max_input_len: float,
    min_input_len: float,
    len_column: str,
    text_column: str,
    audio_column: str,
    train_split: str,
    validation_split: str,
<<<<<<< HEAD
    unk_token: str,
    fix_apostrophes: bool,
    remove_train_unks: bool,
    do_lower_case: bool,
    remove_punctuation: bool,
    remove_commas_stops: bool = False,
    skip_audio_processing: bool = False,
    data_dir: Optional[str] = None,
    remove_listed_chars: Optional[str] = None,
    lcrm: bool = False,
) -> DatasetDict:
=======
    text_transformations: Optional[List[str]],
    split_long_segments_to_chunks: bool,
    validation_slice_str: str,
    cut_validation_from_train: bool,
    seed: Optional[int],
    reshuffle_at_start: bool,
) -> Tuple[DatasetDict, Dataset]:
>>>>>>> 03a90bbc
    """Loads single or multiple datasets, preprocess, and merge them."""
    if datasets_creation_config_path is not None:
        dataset = load_multiple_datasets(
            config_path=datasets_creation_config_path,
            num_proc=preprocessing_num_workers,
            writer_batch_size=writer_batch_size,
            sampling_rate=sampling_rate,
            max_input_len=max_input_len,
            min_input_len=min_input_len,
            global_len_column=len_column,
            global_text_column=text_column,
            global_audio_column=audio_column,
            global_train_split=train_split,
            global_validation_split=validation_split,
            split_long_segments_to_chunks=split_long_segments_to_chunks,
        )
    else:
<<<<<<< HEAD
        if dataset_config is not None:
            dataset = load_dataset(
                dataset_name, dataset_config, data_dir=data_dir, keep_in_memory=False, num_proc=preprocessing_num_workers
            )
        elif data_dir is not None:

            # loads the dataset located at data_dir with the specific dataset_name builder in mind
            dataset = load_dataset(
                dataset_name,
                data_dir=data_dir,
                keep_in_memory=False, num_proc=preprocessing_num_workers
            )
        else:
            dataset = load_from_disk(dataset_name, keep_in_memory=False)
=======
        with DistributedContext() as context:
            context.wait_before()
            if dataset_config is not None:
                dataset = load_dataset(
                    dataset_name,
                    dataset_config,
                    keep_in_memory=False,
                    num_proc=preprocessing_num_workers,
                    writer_batch_size=writer_batch_size,
                )
            else:
                dataset = load_from_disk(dataset_name, keep_in_memory=False)
            context.wait_after()
>>>>>>> 03a90bbc

        # 3. Preprocess dataset
        dataset = prepare_dataset(
            dataset=dataset,
            dataset_name=dataset_name,
            length_column_name=len_column,
            text_column_name=text_column,
            audio_column_name=audio_column,
            preprocessing_num_workers=preprocessing_num_workers,
            writer_batch_size=writer_batch_size,
            train_split=train_split,
            sampling_rate=sampling_rate,
            max_input_len=max_input_len,
            min_input_len=min_input_len,
<<<<<<< HEAD
            do_lower_case=do_lower_case,
            remove_punctuation=remove_punctuation,
            remove_commas_stops=remove_commas_stops,
            skip_audio_processing=skip_audio_processing,
            remove_listed_chars=remove_listed_chars,
            lcrm=lcrm,
=======
            text_transformations=text_transformations,
            split_long_segments_to_chunks=split_long_segments_to_chunks,
            reshuffle_at_start=reshuffle_at_start,
        )

    # Filter samples shorter than 0.1s - {MIN_INPUT_LEN},
    # due to the conv subsampling and mel fbank extraction in model encoder
    dataset_splits = list(dataset.keys())
    dataset_splits.remove(train_split)
    for split in dataset_splits:
        dataset[split] = distributed_process(
            dataset[split],
            process_by="filter",
            function=filter_sequences_in_range_batched,
            batched=True,
            input_columns=[len_column],
            num_proc=preprocessing_num_workers,
            writer_batch_size=writer_batch_size,
            fn_kwargs={"max_input_len": np.finfo(np.float32).max, "min_input_len": MIN_INPUT_LEN},
            desc="Filter samples that the model is not able to process due to the conv subsampling.",
>>>>>>> 03a90bbc
        )
    train_eval_split = get_eval_split(
        dataset, train_split, validation_split, validation_slice_str, cut_validation_from_train, seed
    )
    return dataset, train_eval_split


def extract_num_samples(dataset: Dataset, data_slice: str) -> int:
    if data_slice.isnumeric():
        data_slice = int(data_slice)
    else:
        data_slice = data_slice.replace("%", "")
        if data_slice.isnumeric():
            data_slice = int(float(data_slice) * len(dataset) / 100)
        else:
            raise ValueError(f"Invalid slice value: {data_slice}, must be number or percentage")
    return data_slice<|MERGE_RESOLUTION|>--- conflicted
+++ resolved
@@ -2,12 +2,8 @@
 import json
 import os
 import re
-<<<<<<< HEAD
 import string
-from typing import Dict, List, Union, Optional
-=======
 from typing import Dict, List, Optional, Tuple, Union
->>>>>>> 03a90bbc
 
 import numpy as np
 import torch.distributed
@@ -117,6 +113,11 @@
 def remove_punctuation(example: str, label_column: str) -> Dict[str, str]:
     """Removes punctuation."""
     return {label_column: re.sub(r"[!\"#$%&\'()*+,.\/\\:;<=>?@\[\]^_`{|}~]", "", example)}
+
+
+def lcrm(example: str, label_column: str) -> Dict[str, str]:
+    """Lowercases and removes punctuation (except apostrophes -- lcrm)."""
+    return {label_column: example.translate(str.maketrans("", "", string.punctuation.replace("'", ""))).lower()}
 
 
 def remove_multiple_whitespaces_and_strip(example: str, label_column: str) -> Dict[str, str]:
@@ -210,32 +211,11 @@
     return arr != 0.0
 
 
-<<<<<<< HEAD
-def lcrm_batched(batch: List[str], label_column: str) -> Dict[str, List[str]]:
-    """Removes punctuation (except apostrophes -- lcrm) from batch."""
-    return {label_column: [example.translate(str.maketrans("", "", string.punctuation.replace("'", ""))) for example in batch]}
-
-
-def remove_listed_chars_batched(batch: List[str], label_column: str, chars: str) -> Dict[str, List[str]]:
-    """Removes characters specified in the 'chars' string from batch."""
-    return {label_column: [example.translate(str.maketrans("", "", chars)) for example in batch]}
-
-
-def remove_commas_stops_batched(batch: List[str], label_column: str) -> Dict[str, List[str]]:
-    """Removes commas and full stops from batch."""
-    return {label_column: [example.translate(str.maketrans("", "", ",.")) for example in batch]}
-
-
-def remove_multiple_whitespaces_and_strip_batched(batch: List[str], label_column: str) -> Dict[str, List[str]]:
-    """Removes multiple whitespaces from batch."""
-    return {label_column: [re.sub(r"\s+", " ", example).strip() for example in batch]}
-=======
 def extract_lens_batched(audios: List[List[float]], len_column: str, sampling_rate: int) -> Dict[str, List[float]]:
     """Extracts audio lens from dataset."""
     lens = [len(audio_object_stripper(example)) / sampling_rate for example in audios]
     batch = {len_column: lens}
     return batch
->>>>>>> 03a90bbc
 
 
 def prepare_dataset(
@@ -252,65 +232,8 @@
     sampling_rate: int,
     max_input_len: float,
     min_input_len: float,
-<<<<<<< HEAD
-    remove_commas_stops: bool = False,
-    skip_audio_processing: bool = False,
-    remove_listed_chars: Optional[str] = None,
-    lcrm: bool = False,
-) -> DatasetDict:
-    """Preprocesses dataset."""
-    if not skip_audio_processing:
-        if length_column_name not in set().union(*dataset.column_names.values()) or "kaldi_dataset" in dataset_name:
-            logger.info(f"Extracting audio lens.")
-            dataset = dataset.map(
-                extract_lens_batched,
-                num_proc=preprocessing_num_workers,
-                input_columns=[audio_column_name],
-                batched=True,
-                writer_batch_size=writer_batch_size,
-                fn_kwargs={"sampling_rate": sampling_rate, "len_column": length_column_name},
-            )
-
-        if train_split is not None:
-            logger.info(f"Filtering out too long and too short sequences from dataset.")
-            dataset[train_split] = dataset[train_split].filter(
-                filter_sequences_in_range_batched,
-                batched=True,
-                input_columns=[length_column_name],
-                num_proc=preprocessing_num_workers,
-                writer_batch_size=writer_batch_size,
-                fn_kwargs={"max_input_len": max_input_len, "min_input_len": min_input_len},
-            )
-
-    if do_lower_case:
-        logger.info(f"Lower casing dataset.")
-        dataset = dataset.map(
-            do_lower_case_batched,
-            input_columns=[text_column_name],
-            batched=True,
-            num_proc=preprocessing_num_workers,
-            writer_batch_size=writer_batch_size,
-            fn_kwargs={"label_column": text_column_name},
-        )
-
-    if remove_punctuation:
-        logger.info(f"Removing punctuation from dataset.")
-        dataset = dataset.map(
-            remove_punctuation_batched,
-            input_columns=[text_column_name],
-            batched=True,
-            num_proc=preprocessing_num_workers,
-            writer_batch_size=writer_batch_size,
-            fn_kwargs={"label_column": text_column_name},
-        )
-
-    if lcrm:
-        logger.info(f"Removing punctuation (except apostrophes -- lcrm) from dataset.")
-        dataset = dataset.map(
-            lcrm_batched,
-            input_columns=[text_column_name],
-=======
     reshuffle_at_start: bool,
+    skip_audio_processing: bool,
 ) -> DatasetDict:
     """Preprocesses dataset."""
     if reshuffle_at_start:
@@ -319,8 +242,46 @@
             dataset = dataset.shuffle(seed=42)
             context.wait_after()
 
-    if audio_column_name is not None and split_long_segments_to_chunks:
-        if length_column_name is not None and length_column_name not in set().union(*dataset.column_names.values()):
+    if not skip_audio_processing:
+        if audio_column_name is not None and split_long_segments_to_chunks:
+            if length_column_name is not None and length_column_name not in set().union(*dataset.column_names.values()):
+                dataset = distributed_process(
+                    dataset,
+                    process_by="map",
+                    function=extract_lens_batched,
+                    num_proc=preprocessing_num_workers,
+                    input_columns=[audio_column_name],
+                    batched=True,
+                    batch_size=writer_batch_size // 4,
+                    writer_batch_size=writer_batch_size,
+                    fn_kwargs={"sampling_rate": sampling_rate, "len_column": length_column_name},
+                    desc="Extracting audio lens",
+                )
+            dataset = distributed_process(
+                dataset,
+                process_by="map",
+                function=split_long_segments_to_chunks_fun,
+                num_proc=preprocessing_num_workers,
+                input_columns=[audio_column_name, length_column_name],
+                batched=True,
+                batch_size=writer_batch_size // 4,
+                remove_columns=dataset.column_names[train_split],
+                writer_batch_size=writer_batch_size,
+                fn_kwargs={
+                    "audio_column": audio_column_name,
+                    "length_column_name": length_column_name,
+                    "max_input_len": max_input_len,
+                    "sampling_rate": sampling_rate,
+                },
+                desc=f"Splitting segments to chunks of size {max_input_len}s",
+            )
+
+        # 1. Preprocess audio columns
+        if (
+            length_column_name is not None
+            and length_column_name not in set().union(*dataset.column_names.values())
+            or "kaldi_dataset" in dataset_name
+        ):
             dataset = distributed_process(
                 dataset,
                 process_by="map",
@@ -333,77 +294,19 @@
                 fn_kwargs={"sampling_rate": sampling_rate, "len_column": length_column_name},
                 desc="Extracting audio lens",
             )
-        dataset = distributed_process(
-            dataset,
-            process_by="map",
-            function=split_long_segments_to_chunks_fun,
-            num_proc=preprocessing_num_workers,
-            input_columns=[audio_column_name, length_column_name],
->>>>>>> 03a90bbc
-            batched=True,
-            batch_size=writer_batch_size // 4,
-            remove_columns=dataset.column_names[train_split],
-            writer_batch_size=writer_batch_size,
-            fn_kwargs={
-                "audio_column": audio_column_name,
-                "length_column_name": length_column_name,
-                "max_input_len": max_input_len,
-                "sampling_rate": sampling_rate,
-            },
-            desc=f"Splitting segments to chunks of size {max_input_len}s",
-        )
-
-<<<<<<< HEAD
-    if remove_listed_chars:
-        logger.info(f"Removing specified characters from dataset.")
-        dataset = dataset.map(
-            remove_listed_chars_batched,
-            input_columns=[text_column_name],
-            batched=True,
-            num_proc=preprocessing_num_workers,
-            writer_batch_size=writer_batch_size,
-            fn_kwargs={"label_column": text_column_name, "chars": remove_listed_chars},
-        )
-
-    if remove_commas_stops:
-        logger.info(f"Removing commas and full stops from dataset.")
-        dataset = dataset.map(
-            remove_commas_stops_batched,
-            input_columns=[text_column_name],
-            batched=True,
-=======
-    # 1. Preprocess audio columns
-    if (
-        length_column_name is not None
-        and length_column_name not in set().union(*dataset.column_names.values())
-        or "kaldi_dataset" in dataset_name
-    ):
-        dataset = distributed_process(
-            dataset,
-            process_by="map",
-            function=extract_lens_batched,
->>>>>>> 03a90bbc
-            num_proc=preprocessing_num_workers,
-            input_columns=[audio_column_name],
-            batched=True,
-            batch_size=writer_batch_size // 4,
-            writer_batch_size=writer_batch_size,
-            fn_kwargs={"sampling_rate": sampling_rate, "len_column": length_column_name},
-            desc="Extracting audio lens",
-        )
-
-    if length_column_name is not None and train_split is not None:
-        dataset[train_split] = distributed_process(
-            dataset[train_split],
-            process_by="filter",
-            function=filter_sequences_in_range_batched,
-            batched=True,
-            input_columns=[length_column_name],
-            num_proc=preprocessing_num_workers,
-            writer_batch_size=writer_batch_size,
-            fn_kwargs={"max_input_len": max_input_len, "min_input_len": min_input_len},
-            desc="Filtering out too long and too short sequences",
-        )
+
+        if length_column_name is not None and train_split is not None:
+            dataset[train_split] = distributed_process(
+                dataset[train_split],
+                process_by="filter",
+                function=filter_sequences_in_range_batched,
+                batched=True,
+                input_columns=[length_column_name],
+                num_proc=preprocessing_num_workers,
+                writer_batch_size=writer_batch_size,
+                fn_kwargs={"max_input_len": max_input_len, "min_input_len": min_input_len},
+                desc="Filtering out too long and too short sequences",
+            )
 
     # 2. Preprocess label columns
     if text_column_name is not None and text_transformations is not None:
@@ -440,38 +343,22 @@
                     desc=f"Applying {transformation_name} transformation",
                 )
 
-    logger.info("Casting audio column to Audio, and length column to float32")
-    feature_types = dataset[list(dataset.keys())[0]].features
-    if audio_column_name is not None:
-        feature_types[audio_column_name] = Audio(sampling_rate=sampling_rate)
-    if length_column_name is not None:
-        feature_types[length_column_name] = Value(dtype="float32")
-    for split in dataset:
-        dataset[split] = distributed_process(
-            dataset[split],
-            process_by="cast",
-            writer_batch_size=writer_batch_size,
-            num_proc=preprocessing_num_workers,
-            features=feature_types,
-        )
-
-<<<<<<< HEAD
-    logger.info("Striping and removing multiple spaces.")
-    dataset = dataset.map(
-        remove_multiple_whitespaces_and_strip_batched,
-        input_columns=[text_column_name],
-        batched=True,
-        num_proc=preprocessing_num_workers,
-        writer_batch_size=writer_batch_size,
-        fn_kwargs={"label_column": text_column_name},
-    )
-
     if not skip_audio_processing:
-        logger.info("Casting audio column to Audio.")
-        dataset = dataset.cast_column(audio_column_name, Audio(sampling_rate=sampling_rate))
-        dataset = dataset.cast_column(length_column_name, Value(dtype="float32"))
-=======
->>>>>>> 03a90bbc
+        logger.info("Casting audio column to Audio, and length column to float32")
+        feature_types = dataset[list(dataset.keys())[0]].features
+        if audio_column_name is not None:
+            feature_types[audio_column_name] = Audio(sampling_rate=sampling_rate)
+        if length_column_name is not None:
+            feature_types[length_column_name] = Value(dtype="float32")
+        for split in dataset:
+            dataset[split] = distributed_process(
+                dataset[split],
+                process_by="cast",
+                writer_batch_size=writer_batch_size,
+                num_proc=preprocessing_num_workers,
+                features=feature_types,
+            )
+
     logger.info(str(dataset))
     return dataset
 
@@ -654,27 +541,15 @@
     audio_column: str,
     train_split: str,
     validation_split: str,
-<<<<<<< HEAD
-    unk_token: str,
-    fix_apostrophes: bool,
-    remove_train_unks: bool,
-    do_lower_case: bool,
-    remove_punctuation: bool,
-    remove_commas_stops: bool = False,
-    skip_audio_processing: bool = False,
-    data_dir: Optional[str] = None,
-    remove_listed_chars: Optional[str] = None,
-    lcrm: bool = False,
-) -> DatasetDict:
-=======
     text_transformations: Optional[List[str]],
     split_long_segments_to_chunks: bool,
     validation_slice_str: str,
     cut_validation_from_train: bool,
     seed: Optional[int],
     reshuffle_at_start: bool,
+    skip_audio_processing: Optional[bool] = False,
+    data_dir: Optional[str] = None,
 ) -> Tuple[DatasetDict, Dataset]:
->>>>>>> 03a90bbc
     """Loads single or multiple datasets, preprocess, and merge them."""
     if datasets_creation_config_path is not None:
         dataset = load_multiple_datasets(
@@ -692,36 +567,28 @@
             split_long_segments_to_chunks=split_long_segments_to_chunks,
         )
     else:
-<<<<<<< HEAD
-        if dataset_config is not None:
-            dataset = load_dataset(
-                dataset_name, dataset_config, data_dir=data_dir, keep_in_memory=False, num_proc=preprocessing_num_workers
-            )
-        elif data_dir is not None:
-
-            # loads the dataset located at data_dir with the specific dataset_name builder in mind
-            dataset = load_dataset(
-                dataset_name,
-                data_dir=data_dir,
-                keep_in_memory=False, num_proc=preprocessing_num_workers
-            )
-        else:
-            dataset = load_from_disk(dataset_name, keep_in_memory=False)
-=======
         with DistributedContext() as context:
             context.wait_before()
             if dataset_config is not None:
                 dataset = load_dataset(
                     dataset_name,
                     dataset_config,
+                    data_dir=data_dir,
                     keep_in_memory=False,
                     num_proc=preprocessing_num_workers,
                     writer_batch_size=writer_batch_size,
                 )
+            elif data_dir is not None:
+
+                # loads the dataset located at data_dir with the specific dataset_name builder in mind
+                dataset = load_dataset(
+                    dataset_name,
+                    data_dir=data_dir,
+                    keep_in_memory=False, num_proc=preprocessing_num_workers
+                )
             else:
                 dataset = load_from_disk(dataset_name, keep_in_memory=False)
             context.wait_after()
->>>>>>> 03a90bbc
 
         # 3. Preprocess dataset
         dataset = prepare_dataset(
@@ -736,18 +603,15 @@
             sampling_rate=sampling_rate,
             max_input_len=max_input_len,
             min_input_len=min_input_len,
-<<<<<<< HEAD
-            do_lower_case=do_lower_case,
-            remove_punctuation=remove_punctuation,
-            remove_commas_stops=remove_commas_stops,
-            skip_audio_processing=skip_audio_processing,
-            remove_listed_chars=remove_listed_chars,
-            lcrm=lcrm,
-=======
             text_transformations=text_transformations,
             split_long_segments_to_chunks=split_long_segments_to_chunks,
             reshuffle_at_start=reshuffle_at_start,
+            skip_audio_processing=skip_audio_processing,
         )
+
+
+    if skip_audio_processing:
+        return dataset, None
 
     # Filter samples shorter than 0.1s - {MIN_INPUT_LEN},
     # due to the conv subsampling and mel fbank extraction in model encoder
@@ -764,7 +628,6 @@
             writer_batch_size=writer_batch_size,
             fn_kwargs={"max_input_len": np.finfo(np.float32).max, "min_input_len": MIN_INPUT_LEN},
             desc="Filter samples that the model is not able to process due to the conv subsampling.",
->>>>>>> 03a90bbc
         )
     train_eval_split = get_eval_split(
         dataset, train_split, validation_split, validation_slice_str, cut_validation_from_train, seed
